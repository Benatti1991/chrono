// =============================================================================
// PROJECT CHRONO - http://projectchrono.org
//
// Copyright (c) 2014 projectchrono.org
// All rights reserved.
//
// Use of this source code is governed by a BSD-style license that can be found
// in the LICENSE file at the top level of the distribution and at
// http://projectchrono.org/license-chrono.txt.
//
// =============================================================================
// Authors: Radu Serban, Asher Elmquist, Evan Hoerl
// =============================================================================
//
// Simple powertrain model for the CityBus vehicle.
// - based on torque-speed engine maps
// - both power and torque limited
// - no torque converter
// - simple gear-shifting model (in automatic mode)
//
// =============================================================================

#include "chrono_models/vehicle/citybus/CityBus_SimpleMapPowertrain.h"

namespace chrono {
namespace vehicle {
namespace citybus {

const double rpm2rads = CH_C_PI / 30;
const double lbft2nm = 1.3558;

CityBus_SimpleMapPowertrain::CityBus_SimpleMapPowertrain(const std::string& name) : ChSimpleMapPowertrain(name) {}

double CityBus_SimpleMapPowertrain::GetMaxEngineSpeed() {
    return 2200 * rpm2rads;
}

void CityBus_SimpleMapPowertrain::SetEngineTorqueMaps(ChFunction_Recorder& map0, ChFunction_Recorder& mapF) {
<<<<<<< HEAD
    map0.AddPoint(-100*rpm2rads, 0.000*lbft2nm);
    map0.AddPoint(0*rpm2rads, -20.0*lbft2nm);
    map0.AddPoint(100*rpm2rads, -20.0*lbft2nm);
    map0.AddPoint(400*rpm2rads, -20.0*lbft2nm);
    map0.AddPoint(600*rpm2rads, -20.0*lbft2nm);
    map0.AddPoint(800*rpm2rads, -20.0*lbft2nm);
    map0.AddPoint(1000*rpm2rads, -20.0*lbft2nm);
    map0.AddPoint(1200*rpm2rads, -20.0*lbft2nm);
    map0.AddPoint(1400*rpm2rads, -20.0*lbft2nm);
    map0.AddPoint(1600*rpm2rads, -20.0*lbft2nm);
    map0.AddPoint(1800*rpm2rads, -30.0*lbft2nm);
    map0.AddPoint(2000*rpm2rads, -30.0*lbft2nm);
    map0.AddPoint(2100*rpm2rads, -40.0*lbft2nm);
    map0.AddPoint(2200*rpm2rads, -100.0*lbft2nm);


    mapF.AddPoint(-100*rpm2rads, 0.000*lbft2nm);
    mapF.AddPoint(0*rpm2rads, 300.0*lbft2nm);
    mapF.AddPoint(100*rpm2rads, 400.0*lbft2nm);
    mapF.AddPoint(400*rpm2rads, 500.0*lbft2nm);
    mapF.AddPoint(600*rpm2rads, 600.0*lbft2nm);
    mapF.AddPoint(800*rpm2rads, 800.0*lbft2nm);
    mapF.AddPoint(1000*rpm2rads, 1200.0*lbft2nm);
    mapF.AddPoint(1200*rpm2rads, 1250.0*lbft2nm);
    mapF.AddPoint(1400*rpm2rads, 1250.0*lbft2nm);
    mapF.AddPoint(1600*rpm2rads, 1150.0*lbft2nm);
    mapF.AddPoint(1800*rpm2rads, 1000.0*lbft2nm);
    mapF.AddPoint(2000*rpm2rads, 900.0*lbft2nm);
    mapF.AddPoint(2100*rpm2rads, 820.0*lbft2nm);
    mapF.AddPoint(2200*rpm2rads, -100.0*lbft2nm);
=======
    map0.AddPoint(-100 * rpm2rads, 0.000 * lbft2nm);
    map0.AddPoint(0 * rpm2rads, 0.0 * lbft2nm);
    map0.AddPoint(100 * rpm2rads, 0.0 * lbft2nm);
    map0.AddPoint(400 * rpm2rads, -20.0 * lbft2nm);
    map0.AddPoint(600 * rpm2rads, -20.0 * lbft2nm);
    map0.AddPoint(800 * rpm2rads, -20.0 * lbft2nm);
    map0.AddPoint(1000 * rpm2rads, -20.0 * lbft2nm);
    map0.AddPoint(1200 * rpm2rads, -20.0 * lbft2nm);
    map0.AddPoint(1400 * rpm2rads, -20.0 * lbft2nm);
    map0.AddPoint(1600 * rpm2rads, -20.0 * lbft2nm);
    map0.AddPoint(1800 * rpm2rads, -30.0 * lbft2nm);
    map0.AddPoint(2000 * rpm2rads, -30.0 * lbft2nm);
    map0.AddPoint(2100 * rpm2rads, -40.0 * lbft2nm);
    map0.AddPoint(2200 * rpm2rads, -100.0 * lbft2nm);
    
    mapF.AddPoint(-100 * rpm2rads, 0.000 * lbft2nm);
    mapF.AddPoint(100 * rpm2rads, 300.0 * lbft2nm);
    mapF.AddPoint(400 * rpm2rads, 500.0 * lbft2nm);
    mapF.AddPoint(600 * rpm2rads, 600.0 * lbft2nm);
    mapF.AddPoint(800 * rpm2rads, 800.0 * lbft2nm);
    mapF.AddPoint(1000 * rpm2rads, 1200.0 * lbft2nm);
    mapF.AddPoint(1200 * rpm2rads, 1250.0 * lbft2nm);
    mapF.AddPoint(1400 * rpm2rads, 1250.0 * lbft2nm);
    mapF.AddPoint(1600 * rpm2rads, 1150.0 * lbft2nm);
    mapF.AddPoint(1800 * rpm2rads, 1000.0 * lbft2nm);
    mapF.AddPoint(2000 * rpm2rads, 900.0 * lbft2nm);
    mapF.AddPoint(2100 * rpm2rads, 820.0 * lbft2nm);
    mapF.AddPoint(2200 * rpm2rads, -100.0 * lbft2nm);
>>>>>>> f42c92d4
}

void CityBus_SimpleMapPowertrain::SetGearRatios(std::vector<double>& fwd_gear_ratios, double& reverse_gear_ratio) {
    reverse_gear_ratio = -.20;

    fwd_gear_ratios.push_back(.29);
    fwd_gear_ratios.push_back(.54);
    fwd_gear_ratios.push_back(.71);
    fwd_gear_ratios.push_back(1.0);
    fwd_gear_ratios.push_back(1.33);
    fwd_gear_ratios.push_back(1.54);
}

void CityBus_SimpleMapPowertrain::SetShiftPoints(std::vector<std::pair<double, double>>& shift_bands) {
    shift_bands.push_back(std::pair<double, double>(800 * rpm2rads, 1500 * rpm2rads));
    shift_bands.push_back(std::pair<double, double>(800 * rpm2rads, 1500 * rpm2rads));
    shift_bands.push_back(std::pair<double, double>(800 * rpm2rads, 1500 * rpm2rads));
    shift_bands.push_back(std::pair<double, double>(800 * rpm2rads, 1500 * rpm2rads));
    shift_bands.push_back(std::pair<double, double>(800 * rpm2rads, 1500 * rpm2rads));
    shift_bands.push_back(std::pair<double, double>(800 * rpm2rads, 2200 * rpm2rads));
}

}  // end namespace citybus
}  // end namespace vehicle
}  // end namespace chrono<|MERGE_RESOLUTION|>--- conflicted
+++ resolved
@@ -36,38 +36,6 @@
 }
 
 void CityBus_SimpleMapPowertrain::SetEngineTorqueMaps(ChFunction_Recorder& map0, ChFunction_Recorder& mapF) {
-<<<<<<< HEAD
-    map0.AddPoint(-100*rpm2rads, 0.000*lbft2nm);
-    map0.AddPoint(0*rpm2rads, -20.0*lbft2nm);
-    map0.AddPoint(100*rpm2rads, -20.0*lbft2nm);
-    map0.AddPoint(400*rpm2rads, -20.0*lbft2nm);
-    map0.AddPoint(600*rpm2rads, -20.0*lbft2nm);
-    map0.AddPoint(800*rpm2rads, -20.0*lbft2nm);
-    map0.AddPoint(1000*rpm2rads, -20.0*lbft2nm);
-    map0.AddPoint(1200*rpm2rads, -20.0*lbft2nm);
-    map0.AddPoint(1400*rpm2rads, -20.0*lbft2nm);
-    map0.AddPoint(1600*rpm2rads, -20.0*lbft2nm);
-    map0.AddPoint(1800*rpm2rads, -30.0*lbft2nm);
-    map0.AddPoint(2000*rpm2rads, -30.0*lbft2nm);
-    map0.AddPoint(2100*rpm2rads, -40.0*lbft2nm);
-    map0.AddPoint(2200*rpm2rads, -100.0*lbft2nm);
-
-
-    mapF.AddPoint(-100*rpm2rads, 0.000*lbft2nm);
-    mapF.AddPoint(0*rpm2rads, 300.0*lbft2nm);
-    mapF.AddPoint(100*rpm2rads, 400.0*lbft2nm);
-    mapF.AddPoint(400*rpm2rads, 500.0*lbft2nm);
-    mapF.AddPoint(600*rpm2rads, 600.0*lbft2nm);
-    mapF.AddPoint(800*rpm2rads, 800.0*lbft2nm);
-    mapF.AddPoint(1000*rpm2rads, 1200.0*lbft2nm);
-    mapF.AddPoint(1200*rpm2rads, 1250.0*lbft2nm);
-    mapF.AddPoint(1400*rpm2rads, 1250.0*lbft2nm);
-    mapF.AddPoint(1600*rpm2rads, 1150.0*lbft2nm);
-    mapF.AddPoint(1800*rpm2rads, 1000.0*lbft2nm);
-    mapF.AddPoint(2000*rpm2rads, 900.0*lbft2nm);
-    mapF.AddPoint(2100*rpm2rads, 820.0*lbft2nm);
-    mapF.AddPoint(2200*rpm2rads, -100.0*lbft2nm);
-=======
     map0.AddPoint(-100 * rpm2rads, 0.000 * lbft2nm);
     map0.AddPoint(0 * rpm2rads, 0.0 * lbft2nm);
     map0.AddPoint(100 * rpm2rads, 0.0 * lbft2nm);
@@ -96,7 +64,6 @@
     mapF.AddPoint(2000 * rpm2rads, 900.0 * lbft2nm);
     mapF.AddPoint(2100 * rpm2rads, 820.0 * lbft2nm);
     mapF.AddPoint(2200 * rpm2rads, -100.0 * lbft2nm);
->>>>>>> f42c92d4
 }
 
 void CityBus_SimpleMapPowertrain::SetGearRatios(std::vector<double>& fwd_gear_ratios, double& reverse_gear_ratio) {
