--- conflicted
+++ resolved
@@ -531,8 +531,8 @@
 
 void ChOpenGLViewer::DisplayHUD() {
   GLReturnedError("Start text");
-  float sx = 2.0 / window_size.x;
-  float sy = 2.0 / window_size.y;
+  float sx = (2*dpi/147.782) / window_size.x;
+  float sy = (2*dpi/147.782) / window_size.y;
   text_data.reserve(300);
   text_data.clear();
   real spacing = 0.055;
@@ -748,7 +748,6 @@
   GLReturnedError("End text");
 }
 
-<<<<<<< HEAD
 void ChOpenGLViewer::RenderContacts() {
   if (view_contacts == false) {
     return;
@@ -762,42 +761,6 @@
 #pragma omp parallel for
     for (int i = 0; i < data_manager->num_contacts; i++) {
       int2 ID = data_manager->host_data.bids_rigid_rigid[i];
-=======
-   GLReturnedError("Start text");
-   float sx = (2*dpi/147.782) / window_size.x;
-   float sy = (2*dpi/147.782) / window_size.y;
-   text_data.reserve(300);
-   text_data.clear();
-
-   char buffer[50];
-   if (view_help) {
-      RenderText("Press h to exit help", -.95, 0.925 - .06 * 0, sx, sy);
-      RenderText("W: Forward", -.95, 0.925 - .06 * 1, sx, sy);
-      RenderText("A: Strafe Left", -.95, 0.925 - .06 * 2, sx, sy);
-      RenderText("S: Back", -.95, 0.925 - .06 * 3, sx, sy);
-      RenderText("D: Strafe Right", -.95, 0.925 - .06 * 4, sx, sy);
-      RenderText("Q: Down", -.95, 0.925 - .06 * 5, sx, sy);
-      RenderText("E: Up", -.95, 0.925 - .06 * 6, sx, sy);
-
-      RenderText("Mouse Look (Click and hold left mouse button)", -.95, 0.925 - .06 * 7, sx, sy);
-
-      RenderText("1: Point Cloud (default)", -.95, 0.925 - .06 * 9, sx, sy);
-      RenderText("2: Wireframe (slow)", -.95, 0.925 - .06 * 10, sx, sy);
-      RenderText("3: Solid", -.95, 0.925 - .06 * 11, sx, sy);
-
-      RenderText("C: Show/Hide Contacts (DVI only)", -.95, 0.925 - .06 * 13, sx, sy);
-
-      RenderText("Space: Pause Simulation (not rendering)", -.95, 0.925 - .06 * 15, sx, sy);
-      RenderText("P: Pause Rendering (not simulation)", -.95, 0.925 - .06 * 16, sx, sy);
-      RenderText(".: Single Step ", -.95, 0.925 - .06 * 18, sx, sy);
-      //RenderText("V: Enable/Disable Vsync ", -.95, 0.925 - .06 * 18, sx, sy);
-
-      RenderText("Escape: Exit ", -.95, 0.925 - .06 * 20, sx, sy);
-
-   } else {
-      sprintf(buffer, "Press h for help");
-      RenderText(buffer, 0, 0.925, sx, sy);
->>>>>>> d4afbc60
 
       real3 cpta = data_manager->host_data.cpta_rigid_rigid[i] + data_manager->host_data.pos_data[ID.x];
       real3 cptb = data_manager->host_data.cptb_rigid_rigid[i] + data_manager->host_data.pos_data[ID.y];
